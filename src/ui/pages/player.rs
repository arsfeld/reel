--- conflicted
+++ resolved
@@ -27,7 +27,6 @@
     state: Arc<AppState>,
     hover_controller: Rc<gtk4::EventControllerMotion>,
     inhibit_cookie: Arc<RwLock<Option<u32>>>,
-<<<<<<< HEAD
     skip_intro_button: gtk4::Button,
     skip_credits_button: gtk4::Button,
     auto_play_overlay: gtk4::Box,
@@ -36,10 +35,8 @@
     auto_play_countdown: Arc<RwLock<Option<glib::SourceId>>>,
     chapter_monitor_id: Arc<RwLock<Option<glib::SourceId>>>,
     config: Config,
-=======
     position_sync_timer: Arc<RwLock<Option<glib::SourceId>>>,
     last_synced_position: Arc<RwLock<Option<Duration>>>,
->>>>>>> 16aa8d2d
 }
 
 impl std::fmt::Debug for PlayerPage {
@@ -464,7 +461,6 @@
             state,
             hover_controller: hover_controller_rc,
             inhibit_cookie,
-<<<<<<< HEAD
             skip_intro_button,
             skip_credits_button,
             auto_play_overlay,
@@ -473,10 +469,8 @@
             auto_play_countdown: Arc::new(RwLock::new(None)),
             chapter_monitor_id: Arc::new(RwLock::new(None)),
             config,
-=======
             position_sync_timer: Arc::new(RwLock::new(None)),
             last_synced_position: Arc::new(RwLock::new(None)),
->>>>>>> 16aa8d2d
         }
     }
 
@@ -571,7 +565,9 @@
             player.play().await?;
             info!("PlayerPage::load_media() - Playback started successfully");
 
-<<<<<<< HEAD
+            // Start position sync timer
+            self.start_position_sync_timer().await;
+
             // Resume from saved position if available
             let resume_position = match media_item {
                 MediaItem::Movie(movie) => movie.playback_position,
@@ -597,10 +593,6 @@
             } else {
                 debug!("PlayerPage::load_media() - No saved position, starting from beginning");
             }
-=======
-            // Start position sync timer
-            self.start_position_sync_timer().await;
->>>>>>> 16aa8d2d
 
             // Update play button to show pause icon since we're now playing
             self.controls
@@ -1186,7 +1178,6 @@
         });
     }
 
-<<<<<<< HEAD
     fn start_position_sync(&self, backend: Arc<dyn MediaBackend>) {
         let player = self.player.clone();
         let current_media_item = self.current_media_item.clone();
@@ -1301,7 +1292,10 @@
                 Ok(_) => {}
                 Err(e) => {
                     error!("Failed to load next episode: {}", e);
-=======
+                }
+            }
+        }
+    }
     async fn start_position_sync_timer(&self) {
         // Stop any existing timer
         self.stop_position_sync_timer().await;
@@ -1384,7 +1378,6 @@
                     } else {
                         info!("Synced final playback position: {:?}", position);
                     }
->>>>>>> 16aa8d2d
                 }
             }
         }
