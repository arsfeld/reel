use anyhow::{Context, Result};
use axum::{
    Router,
<<<<<<< HEAD
    extract::{Path, State},
    http::{HeaderMap, StatusCode, header},
=======
    extract::{Path, Query, State},
    http::{HeaderMap, Method, StatusCode, header},
>>>>>>> 952b3c6c
    response::{IntoResponse, Response},
    routing::{get, head},
};
use std::collections::HashMap;
use std::sync::Arc;
use tokio::fs::File;
use tokio::io::{AsyncReadExt, AsyncSeekExt};
use tokio::net::TcpListener;
use tokio::sync::RwLock;
use tracing::{error, info};

use super::metadata::MediaCacheKey;
use super::state_machine::{CacheStateMachine, DownloadState};
use super::stats::ProxyStats;
use super::storage::CacheStorage;
use crate::models::{MediaItemId, SourceId};

/// Cache proxy server that serves cached files over HTTP
pub struct CacheProxy {
    port: u16,
    storage: Arc<RwLock<CacheStorage>>,
    state_machine: Arc<CacheStateMachine>,
    active_streams: Arc<RwLock<HashMap<String, MediaCacheKey>>>,
    stats: ProxyStats,
    enable_stats: bool,
    stats_interval_secs: u64,
}

impl CacheProxy {
    /// Create a new cache proxy server
    pub fn new(storage: Arc<RwLock<CacheStorage>>, state_machine: Arc<CacheStateMachine>) -> Self {
        // Find an available port
        let port = Self::find_available_port();

        Self {
            port,
            storage,
            state_machine,
            active_streams: Arc::new(RwLock::new(HashMap::new())),
            stats: ProxyStats::new(),
            enable_stats: true,
            stats_interval_secs: 30,
        }
    }

    /// Create with custom config
    pub fn with_config(
        storage: Arc<RwLock<CacheStorage>>,
        state_machine: Arc<CacheStateMachine>,
        enable_stats: bool,
        stats_interval_secs: u64,
    ) -> Self {
        let port = Self::find_available_port();

        Self {
            port,
            storage,
            state_machine,
            active_streams: Arc::new(RwLock::new(HashMap::new())),
            stats: ProxyStats::new(),
            enable_stats,
            stats_interval_secs,
        }
    }

    /// Find an available port for the proxy server
    fn find_available_port() -> u16 {
        // Try to bind to a random port in the 50000-60000 range
        for port in 50000..60000 {
            if std::net::TcpListener::bind(("127.0.0.1", port)).is_ok() {
                return port;
            }
        }
        // Fallback to any available port
        0
    }

    /// Start the proxy server
    pub async fn start(self: Arc<Self>) -> Result<()> {
        let addr = format!("127.0.0.1:{}", self.port);
        info!("Starting cache proxy server on {}", addr);

        // Start periodic stats reporting if enabled
        if self.enable_stats {
            self.start_stats_reporting();
        }

        let app = self.create_router();

        let listener = TcpListener::bind(&addr)
            .await
            .context("Failed to bind proxy server")?;

        // Get the actual port if we used 0
        let actual_addr = listener.local_addr()?;
        info!("Cache proxy server listening on {}", actual_addr);

        tokio::spawn(async move {
            if let Err(e) = axum::serve(listener, app).await {
                error!("Proxy server error: {}", e);
            }
        });

        Ok(())
    }

    /// Start periodic stats reporting
    fn start_stats_reporting(self: &Arc<Self>) {
        let stats = self.stats.clone();
        let active_streams = self.active_streams.clone();
        let interval_secs = self.stats_interval_secs;

        tokio::spawn(async move {
            let mut ticker = tokio::time::interval(tokio::time::Duration::from_secs(interval_secs));
            ticker.tick().await; // Skip first immediate tick

            loop {
                ticker.tick().await;

                // Update active streams count
                let streams = active_streams.read().await;
                stats.set_active_streams(streams.len() as u64);

                let report = stats.format_report();
                info!("{}", report);
            }
        });
    }

    /// Create the router for the proxy server
    fn create_router(self: &Arc<Self>) -> Router {
        Router::new()
            .route(
                "/cache/:source_id/:media_id/:quality",
                get(Self::serve_cached_file).head(Self::serve_cached_file_head),
            )
            .route(
                "/stream/:stream_id",
                get(Self::serve_stream).head(Self::serve_stream_head),
            )
            .with_state(self.clone())
    }

    /// Register a stream and return its proxy URL
    pub async fn register_stream(&self, cache_key: MediaCacheKey) -> String {
        let stream_id = uuid::Uuid::new_v4().to_string();

        let mut streams = self.active_streams.write().await;
        streams.insert(stream_id.clone(), cache_key);

        format!("http://127.0.0.1:{}/stream/{}", self.port, stream_id)
    }

    /// Serve a cached file directly
    async fn serve_cached_file(
        Path((source_id, media_id, quality)): Path<(String, String, String)>,
        State(proxy): State<Arc<CacheProxy>>,
        headers: HeaderMap,
    ) -> impl IntoResponse {
        let cache_key = MediaCacheKey::new(
            SourceId::from(source_id),
            MediaItemId::from(media_id),
            quality,
        );

        proxy.serve_file(&cache_key, headers).await
    }

    /// Serve a registered stream
    async fn serve_stream(
        Path(stream_id): Path<String>,
        State(proxy): State<Arc<CacheProxy>>,
        headers: HeaderMap,
    ) -> impl IntoResponse {
        let cache_key = {
            let streams = proxy.active_streams.read().await;
            match streams.get(&stream_id) {
                Some(key) => key.clone(),
                None => {
                    error!("Stream not found: {}", stream_id);
                    return StatusCode::NOT_FOUND.into_response();
                }
            }
        };

        proxy.serve_file(&cache_key, headers).await
    }

    /// Handle HEAD request for cached file
    async fn serve_cached_file_head(
        Path((source_id, media_id, quality)): Path<(String, String, String)>,
        State(proxy): State<Arc<CacheProxy>>,
        headers: HeaderMap,
    ) -> impl IntoResponse {
        let cache_key = MediaCacheKey::new(
            SourceId::from(source_id),
            MediaItemId::from(media_id),
            quality,
        );

        proxy.serve_file_head(&cache_key, headers).await
    }

    /// Handle HEAD request for stream
    async fn serve_stream_head(
        Path(stream_id): Path<String>,
        State(proxy): State<Arc<CacheProxy>>,
        headers: HeaderMap,
    ) -> impl IntoResponse {
        let cache_key = {
            let streams = proxy.active_streams.read().await;
            match streams.get(&stream_id) {
                Some(key) => key.clone(),
                None => {
                    error!("Stream not found: {}", stream_id);
                    return StatusCode::NOT_FOUND.into_response();
                }
            }
        };

        proxy.serve_file_head(&cache_key, headers).await
    }

    /// Serve a file from cache (supports range requests)
    async fn serve_file(&self, cache_key: &MediaCacheKey, headers: HeaderMap) -> Response {
        // Debug log all headers for troubleshooting
        debug!("Proxy: GET request headers: {:?}", headers);

        // Increment request stats
        self.stats.increment_request();

        // Get cache entry
        let entry = {
            let mut storage = self.storage.write().await;
            storage.get_entry(cache_key)
        };

        let entry = match entry {
            Some(e) => {
                self.stats.increment_cache_hit();
                e
            }
            None => {
                self.stats.increment_cache_miss();
                error!("Cache entry not found for key: {:?}", cache_key);
                return StatusCode::NOT_FOUND.into_response();
            }
        };

        // Check if file exists
        if !entry.exists() {
            error!("Cache file not found: {:?}", entry.file_path);
            return StatusCode::NOT_FOUND.into_response();
        }

        // Check download state from state machine
        let state_info = self.state_machine.get_state(cache_key).await;
        let download_state = state_info.as_ref().map(|info| &info.state);

        // Get the actual file size on disk (what's been downloaded so far)
        let mut actual_file_size = match entry.file_size() {
            Ok(size) => size,
            Err(e) => {
                error!("Failed to get file size: {}", e);
                return StatusCode::INTERNAL_SERVER_ERROR.into_response();
            }
        };

        debug!(
            "Proxy: Cache key {:?}, state: {:?}, file size: {} bytes",
            cache_key, download_state, actual_file_size
        );

        // Use the expected total size from metadata if available, otherwise use actual size
        // This is important for proper Content-Range headers
        let total_size = if entry.metadata.expected_total_size > 0 {
            // Use the expected total size from the server
            entry.metadata.expected_total_size
        } else if entry.metadata.is_complete && actual_file_size > 0 {
            // File is complete, use actual size
            actual_file_size
        } else {
            // No expected size known, use actual size
            actual_file_size
        };

        // Parse range header if present
        let range = if let Some(range_header) = headers.get(header::RANGE) {
            if let Ok(range_str) = range_header.to_str() {
                info!(
                    "Proxy: *** RANGE REQUEST *** Processing Range header: {}",
                    range_str
                );
                let parsed = parse_range_header(range_str, total_size);
                if let Some((start, end)) = parsed {
                    info!(
                        "Proxy: *** RANGE REQUEST *** Parsed range: {}-{} (total_size: {}, actual_file_size: {})",
                        start, end, total_size, actual_file_size
                    );
                } else {
                    warn!(
                        "Proxy: *** RANGE REQUEST *** Failed to parse range header: {}",
                        range_str
                    );
                }
                parsed
            } else {
                None
            }
        } else {
            None
        };

        // Track range vs full requests
        if range.is_some() {
            self.stats.increment_range_request();
        } else {
            self.stats.increment_full_request();
        }

        // Open the file
        let mut file = match File::open(&entry.file_path).await {
            Ok(f) => f,
            Err(e) => {
                error!("Failed to open cache file: {}", e);
                return StatusCode::INTERNAL_SERVER_ERROR.into_response();
            }
        };

        // Check if download is in progress and wait for initial data if needed
        match download_state {
            Some(DownloadState::Failed(msg)) => {
                error!("Cache download failed: {}", msg);
                return StatusCode::SERVICE_UNAVAILABLE.into_response();
            }
            Some(DownloadState::NotStarted) => {
                warn!("Download not started for cache key: {:?}", cache_key);
                return StatusCode::SERVICE_UNAVAILABLE.into_response();
            }
            Some(DownloadState::Initializing) => {
                // Download is initializing (making HTTP request, getting headers)
                // Wait longer for the first data to arrive
                info!("Download in Initializing state, waiting for initial data...");

                let initial_wait_start = std::time::Instant::now();
                let max_initial_wait = std::time::Duration::from_secs(30); // 30 seconds for initialization
                let mut check_interval = std::time::Duration::from_millis(100);
                let max_interval = std::time::Duration::from_secs(2);

                loop {
                    // Check if we've transitioned to downloading or have data
                    if let Some(info) = self.state_machine.get_state(cache_key).await {
                        match &info.state {
                            DownloadState::Failed(msg) => {
                                error!("Download failed during initialization: {}", msg);
                                return StatusCode::SERVICE_UNAVAILABLE.into_response();
                            }
                            DownloadState::Downloading | DownloadState::Complete => {
                                // Transitioned to downloading, data should be available soon
                                debug!("Transitioned to {:?} state", info.state);
                                if info.downloaded_bytes > 0 {
                                    actual_file_size = info.downloaded_bytes;
                                    let wait_time = initial_wait_start.elapsed();
                                    info!(
                                        "Initial data available: {} bytes after {:?}",
                                        actual_file_size, wait_time
                                    );
                                    self.stats.record_initial_wait(wait_time.as_millis() as u64);
                                    break;
                                }
                            }
                            DownloadState::Initializing => {
                                // Still initializing, check file size
                                if let Ok(size) = entry.file_size() {
                                    if size > 0 {
                                        actual_file_size = size;
                                        let wait_time = initial_wait_start.elapsed();
                                        info!(
                                            "Initial data written to disk: {} bytes after {:?}",
                                            size, wait_time
                                        );
                                        self.stats
                                            .record_initial_wait(wait_time.as_millis() as u64);
                                        break;
                                    }
                                }
                            }
                            _ => {}
                        }
                    }

                    // Check if we've exceeded the timeout
                    if initial_wait_start.elapsed() >= max_initial_wait {
                        warn!(
                            "Timeout waiting for initial data after {:?}",
                            initial_wait_start.elapsed()
                        );
                        self.stats.increment_initial_timeout();
                        return Response::builder()
                            .status(StatusCode::SERVICE_UNAVAILABLE)
                            .header("Retry-After", "5")
                            .body(vec![].into())
                            .unwrap();
                    }

                    // Progressive backoff
                    tokio::time::sleep(check_interval).await;
                    check_interval = (check_interval * 2).min(max_interval);
                }
            }
            Some(DownloadState::Downloading) | Some(DownloadState::Paused) => {
                // Download in progress or paused, wait for minimum data if needed
                if actual_file_size == 0 {
                    // Wait for minimum data to be available (shorter wait since already downloading)
                    let has_data = self
                        .state_machine
                        .wait_for_data(cache_key, std::time::Duration::from_secs(10))
                        .await
                        .unwrap_or(false);

                    if !has_data {
                        warn!("No data available after waiting in Downloading state");
                        return Response::builder()
                            .status(StatusCode::SERVICE_UNAVAILABLE)
                            .header("Retry-After", "2")
                            .body(vec![].into())
                            .unwrap();
                    }

                    // Re-check file size
                    match entry.file_size() {
                        Ok(size) if size > 0 => {
                            actual_file_size = size;
                            debug!("Data now available: {} bytes", size);
                        }
                        _ => {
                            return Response::builder()
                                .status(StatusCode::SERVICE_UNAVAILABLE)
                                .header("Retry-After", "1")
                                .body(vec![].into())
                                .unwrap();
                        }
                    }
                }
            }
            _ => {} // Complete or no state info, proceed normally
        }

        match range {
            Some((start, end)) => {
                // For incomplete files, adjust the end to what's actually available
                let available_end = if actual_file_size > 0 {
                    actual_file_size.saturating_sub(1).min(end)
                } else {
                    return StatusCode::RANGE_NOT_SATISFIABLE.into_response();
                };

                // Check if the requested range is available
                if start >= actual_file_size {
                    // If file is still downloading, we might get the data soon
                    if matches!(download_state, Some(DownloadState::Downloading)) {
                        info!(
                            "Proxy: Range start {} beyond current file size {}, but download in progress",
                            start, actual_file_size
                        );
                        // Return 503 to indicate temporary unavailability
                        return Response::builder()
                            .status(StatusCode::SERVICE_UNAVAILABLE)
                            .header("Retry-After", "1")
                            .header(header::ACCEPT_RANGES, "bytes")
                            .body(vec![].into())
                            .unwrap();
                    } else {
                        warn!(
                            "Proxy: Range start {} exceeds available file size {} (download state: {:?})",
                            start, actual_file_size, download_state
                        );
                        return Response::builder()
                            .status(StatusCode::RANGE_NOT_SATISFIABLE)
                            .header(header::CONTENT_RANGE, format!("bytes */{}", total_size))
                            .header(header::ACCEPT_RANGES, "bytes")
                            .body(vec![].into())
                            .unwrap();
                    }
                }

                // Serve partial content with what's available
                let length = available_end - start + 1;

                // Seek to start position
                if let Err(e) = file.seek(std::io::SeekFrom::Start(start)).await {
                    error!("Failed to seek in file: {}", e);
                    return StatusCode::INTERNAL_SERVER_ERROR.into_response();
                }

                // Read the requested range (up to what's available)
                let mut buffer = vec![0u8; length as usize];
                match file.read_exact(&mut buffer).await {
<<<<<<< HEAD
                    Ok(_) => Response::builder()
                        .status(StatusCode::PARTIAL_CONTENT)
                        .header(header::CONTENT_TYPE, "video/mp4")
                        .header(header::CONTENT_LENGTH, length.to_string())
                        .header(header::ACCEPT_RANGES, "bytes")
                        .header(
                            header::CONTENT_RANGE,
                            format!("bytes {}-{}/{}", start, end, file_size),
                        )
                        .body(buffer.into())
                        .unwrap(),
=======
                    Ok(_) => {
                        info!(
                            "Proxy: Serving range {}-{}/{} (actual file size: {}, length: {} bytes)",
                            start, available_end, total_size, actual_file_size, length
                        );
                        self.stats.add_bytes_served(length);
                        Response::builder()
                            .status(StatusCode::PARTIAL_CONTENT)
                            .header(header::CONTENT_TYPE, "video/mp4")
                            .header(header::CONTENT_LENGTH, length.to_string())
                            .header(header::ACCEPT_RANGES, "bytes")
                            .header(
                                header::CONTENT_RANGE,
                                format!("bytes {}-{}/{}", start, available_end, total_size),
                            )
                            .header("Cache-Control", "no-cache, no-store, must-revalidate")
                            .header("Pragma", "no-cache")
                            .body(buffer.into())
                            .unwrap()
                    }
                    Err(e) if e.kind() == std::io::ErrorKind::UnexpectedEof => {
                        // File is still downloading, try to read what we can
                        warn!(
                            "File still downloading, attempting partial read for range {}-{}",
                            start, available_end
                        );

                        // Reset file position and try reading what's available
                        if let Err(seek_err) = file.seek(std::io::SeekFrom::Start(start)).await {
                            error!("Failed to seek after EOF: {}", seek_err);
                            return StatusCode::INTERNAL_SERVER_ERROR.into_response();
                        }

                        let mut partial_buffer = Vec::new();
                        match file.read_to_end(&mut partial_buffer).await {
                            Ok(bytes_read) if bytes_read > 0 => {
                                let actual_end = start + bytes_read as u64 - 1;
                                info!(
                                    "Proxy: Serving partial range {}-{}/{} (read {} bytes from still-downloading file)",
                                    start, actual_end, total_size, bytes_read
                                );
                                self.stats.add_bytes_served(bytes_read as u64);
                                Response::builder()
                                    .status(StatusCode::PARTIAL_CONTENT)
                                    .header(header::CONTENT_TYPE, "video/mp4")
                                    .header(header::CONTENT_LENGTH, bytes_read.to_string())
                                    .header(header::ACCEPT_RANGES, "bytes")
                                    .header(
                                        header::CONTENT_RANGE,
                                        format!("bytes {}-{}/{}", start, actual_end, total_size),
                                    )
                                    .body(partial_buffer.into())
                                    .unwrap()
                            }
                            _ => {
                                warn!(
                                    "No data available yet for range {}-{}",
                                    start, available_end
                                );
                                // Return 503 Service Unavailable to indicate temporary unavailability
                                Response::builder()
                                    .status(StatusCode::SERVICE_UNAVAILABLE)
                                    .header("Retry-After", "1")
                                    .body(vec![].into())
                                    .unwrap()
                            }
                        }
                    }
>>>>>>> 952b3c6c
                    Err(e) => {
                        error!("Failed to read file: {}", e);
                        StatusCode::INTERNAL_SERVER_ERROR.into_response()
                    }
                }
            }
            None => {
                // Serve full file (only what's been downloaded)
                // For streaming, if file is incomplete, we should indicate it
                let mut buffer = Vec::new();
                match file.read_to_end(&mut buffer).await {
                    Ok(bytes_read) => {
                        info!(
                            "Proxy: Serving full file: {} bytes (total expected: {})",
                            bytes_read, total_size
                        );
                        self.stats.add_bytes_served(bytes_read as u64);

                        // ALWAYS use 206 Partial Content to signal seekability to GStreamer
                        // This forces GStreamer to recognize that the stream supports Range requests
                        let status = StatusCode::PARTIAL_CONTENT;

                        let mut response = Response::builder()
                            .status(status)
                            .header(header::CONTENT_TYPE, "video/mp4")
                            .header(header::CONTENT_LENGTH, bytes_read.to_string())
                            .header(header::ACCEPT_RANGES, "bytes")
                            .header(
                                header::CONTENT_RANGE,
                                format!("bytes 0-{}/{}", bytes_read.saturating_sub(1), total_size),
                            );

                        response
                            .header("Cache-Control", "no-cache, no-store, must-revalidate")
                            .header("Pragma", "no-cache")
                            .body(buffer.into())
                            .unwrap()
                    }
                    Err(e) => {
                        error!("Failed to read file: {}", e);
                        StatusCode::INTERNAL_SERVER_ERROR.into_response()
                    }
                }
            }
        }
    }

    /// Serve HEAD request for a file from cache
    async fn serve_file_head(&self, cache_key: &MediaCacheKey, headers: HeaderMap) -> Response {
        info!(
            "Proxy: Received HEAD request for cache key: {:?}",
            cache_key
        );

        // Increment request stats
        self.stats.increment_request();

        // Get cache entry
        let entry = {
            let mut storage = self.storage.write().await;
            storage.get_entry(cache_key)
        };

        let entry = match entry {
            Some(e) => e,
            None => {
                warn!("Cache entry not found for key: {:?}", cache_key);
                return StatusCode::NOT_FOUND.into_response();
            }
        };

        // Check if file exists
        let file_path = entry.file_path.clone();
        let metadata = match tokio::fs::metadata(&file_path).await {
            Ok(m) => m,
            Err(e) => {
                error!("Failed to get file metadata: {}", e);
                return StatusCode::INTERNAL_SERVER_ERROR.into_response();
            }
        };

        let actual_file_size = metadata.len();

        // Use the expected total size from metadata if available
        let total_size = if entry.metadata.expected_total_size > 0 {
            entry.metadata.expected_total_size
        } else {
            actual_file_size
        };

        // Parse range header if present (for validation)
        let range = headers
            .get(header::RANGE)
            .and_then(|v| v.to_str().ok())
            .and_then(|range_str| parse_range_header(range_str, total_size));

        // Build response headers without body
        let mut response = Response::builder();

        // For HEAD requests, always return 200 OK (not 206) unless there's an error
        response = response
            .status(StatusCode::OK)
            .header(header::CONTENT_TYPE, "video/mp4")
            .header(header::CONTENT_LENGTH, total_size.to_string())
            .header(header::ACCEPT_RANGES, "bytes");

        // Add cache headers
        response = response.header("Cache-Control", "public, max-age=3600");

        // Return empty body for HEAD request
        response.body(vec![].into()).unwrap()
    }

    /// Get the proxy server port
    pub fn port(&self) -> u16 {
        self.port
    }
}

/// Parse a Range header value
fn parse_range_header(range: &str, file_size: u64) -> Option<(u64, u64)> {
    if !range.starts_with("bytes=") {
        return None;
    }

    let range = &range[6..];
    let parts: Vec<&str> = range.split('-').collect();

    if parts.len() != 2 {
        return None;
    }

    let start = if parts[0].is_empty() {
        // Suffix range (e.g., "-500" means last 500 bytes)
        let suffix = parts[1].parse::<u64>().ok()?;
        if file_size > 0 {
            file_size.saturating_sub(suffix)
        } else {
            return None;
        }
    } else {
        parts[0].parse::<u64>().ok()?
    };

    let end = if parts[1].is_empty() {
        // Open-ended range (e.g., "500-" means from 500 to end)
        // For open-ended ranges, we use the maximum possible value
        // The actual end will be adjusted based on available data
        if file_size > 0 {
            file_size - 1
        } else {
            u64::MAX
        }
    } else {
        parts[1].parse::<u64>().ok()?
    };

    // Only validate that start is not beyond end
    // Don't validate against file_size here as file might still be downloading
    if start > end {
        return None;
    }

    // For validation against actual file size, let the caller handle it
    // This allows serving partial content for still-downloading files

    Some((
        start,
        end.min(if file_size > 0 {
            file_size - 1
        } else {
            u64::MAX
        }),
    ))
}<|MERGE_RESOLUTION|>--- conflicted
+++ resolved
@@ -1,13 +1,8 @@
 use anyhow::{Context, Result};
 use axum::{
     Router,
-<<<<<<< HEAD
     extract::{Path, State},
     http::{HeaderMap, StatusCode, header},
-=======
-    extract::{Path, Query, State},
-    http::{HeaderMap, Method, StatusCode, header},
->>>>>>> 952b3c6c
     response::{IntoResponse, Response},
     routing::{get, head},
 };
@@ -17,7 +12,7 @@
 use tokio::io::{AsyncReadExt, AsyncSeekExt};
 use tokio::net::TcpListener;
 use tokio::sync::RwLock;
-use tracing::{error, info};
+use tracing::{debug, error, info, warn};
 
 use super::metadata::MediaCacheKey;
 use super::state_machine::{CacheStateMachine, DownloadState};
@@ -506,19 +501,6 @@
                 // Read the requested range (up to what's available)
                 let mut buffer = vec![0u8; length as usize];
                 match file.read_exact(&mut buffer).await {
-<<<<<<< HEAD
-                    Ok(_) => Response::builder()
-                        .status(StatusCode::PARTIAL_CONTENT)
-                        .header(header::CONTENT_TYPE, "video/mp4")
-                        .header(header::CONTENT_LENGTH, length.to_string())
-                        .header(header::ACCEPT_RANGES, "bytes")
-                        .header(
-                            header::CONTENT_RANGE,
-                            format!("bytes {}-{}/{}", start, end, file_size),
-                        )
-                        .body(buffer.into())
-                        .unwrap(),
-=======
                     Ok(_) => {
                         info!(
                             "Proxy: Serving range {}-{}/{} (actual file size: {}, length: {} bytes)",
@@ -587,7 +569,6 @@
                             }
                         }
                     }
->>>>>>> 952b3c6c
                     Err(e) => {
                         error!("Failed to read file: {}", e);
                         StatusCode::INTERNAL_SERVER_ERROR.into_response()
