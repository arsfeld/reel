--- conflicted
+++ resolved
@@ -18,9 +18,6 @@
 pub use auth_tokens::{
     ActiveModel as AuthTokenActiveModel, Entity as AuthToken, Model as AuthTokenModel,
 };
-<<<<<<< HEAD
-pub use home_sections::Model as HomeSectionModel;
-=======
 pub use cache_chunks::{
     ActiveModel as CacheChunkActiveModel, Entity as CacheChunk, Model as CacheChunkModel,
 };
@@ -49,7 +46,6 @@
 pub use home_sections::{
     ActiveModel as HomeSectionActiveModel, Entity as HomeSection, Model as HomeSectionModel,
 };
->>>>>>> 952b3c6c
 pub use libraries::{ActiveModel as LibraryActiveModel, Entity as Library, Model as LibraryModel};
 pub use media_items::{
     ActiveModel as MediaItemActiveModel, Entity as MediaItem, Model as MediaItemModel,
