use anyhow::{Result, anyhow};
use chrono::{DateTime, Utc};
use percent_encoding::{NON_ALPHANUMERIC, utf8_percent_encode};
use serde::Deserialize;
use std::collections::{HashMap, HashSet};
use std::sync::Arc;
use std::time::Duration;
use tracing::{debug, error, info, warn};

use crate::models::{
    ChapterMarker, ChapterType, Episode, HomeSection, HomeSectionType, Library, LibraryType,
    MediaItem, Movie, QualityOption, Resolution, Season, Show, StreamInfo,
};
use crate::services::cache::CacheManager;

const PLEX_HEADERS: &[(&str, &str)] = &[
    ("X-Plex-Product", "Reel"),
    ("X-Plex-Version", "0.1.0"),
    ("X-Plex-Client-Identifier", "reel-media-player"),
    ("X-Plex-Platform", "Linux"),
    ("Accept", "application/json"),
];

#[derive(Clone)]
pub struct PlexApi {
    client: reqwest::Client,
    base_url: String,
    auth_token: String,
    cache: Option<Arc<CacheManager>>,
    backend_id: String,
}

impl PlexApi {
    pub fn new(base_url: String, auth_token: String) -> Self {
        Self::with_cache(base_url, auth_token, None, "plex".to_string())
    }

    pub fn with_cache(
        base_url: String,
        auth_token: String,
        cache: Option<Arc<CacheManager>>,
        backend_id: String,
    ) -> Self {
        let client = reqwest::Client::builder()
            .timeout(Duration::from_secs(30))
            .build()
            .expect("Failed to create HTTP client");

        Self {
            client,
            base_url,
            auth_token,
            cache,
            backend_id,
        }
    }

    /// Get all libraries from the Plex server
    pub async fn get_libraries(&self) -> Result<Vec<Library>> {
        let url = format!("{}/library/sections", self.base_url);

        let response = self
            .client
            .get(&url)
            .header("X-Plex-Token", &self.auth_token)
            .header("Accept", "application/json")
            .send()
            .await?;

        if !response.status().is_success() {
            return Err(anyhow!("Failed to get libraries: {}", response.status()));
        }

        let plex_response: PlexLibrariesResponse = response.json().await?;

        let libraries: Vec<Library> = plex_response
            .media_container
            .directory
            .into_iter()
            .map(|dir| Library {
                id: dir.key,
                title: dir.title,
                library_type: match dir.type_.as_str() {
                    "movie" => LibraryType::Movies,
                    "show" => LibraryType::Shows,
                    "artist" => LibraryType::Music,
                    "photo" => LibraryType::Photos,
                    _ => LibraryType::Mixed,
                },
                icon: dir.thumb,
            })
            .collect();

        info!("Found {} libraries", libraries.len());
        Ok(libraries)
    }

    /// Get all movies from a library
    pub async fn get_movies(&self, library_id: &str) -> Result<Vec<Movie>> {
        let url = format!("{}/library/sections/{}/all", self.base_url, library_id);

        let response = self
            .client
            .get(&url)
            .header("X-Plex-Token", &self.auth_token)
            .header("Accept", "application/json")
            .send()
            .await?;

        if !response.status().is_success() {
            return Err(anyhow!("Failed to get movies: {}", response.status()));
        }

        let plex_response: PlexMoviesResponse = response.json().await?;

        let movies: Vec<Movie> = plex_response
            .media_container
            .metadata
            .into_iter()
            .map(|meta| {
                let duration_ms = meta.duration.unwrap_or(0);
                let duration = Duration::from_millis(duration_ms);

                // Consider watched if view_count > 0 or view_offset is close to duration
                let watched = meta.view_count.unwrap_or(0) > 0
                    || (meta.view_offset.is_some()
                        && duration_ms > 0
                        && meta.view_offset.unwrap_or(0) as f64 / duration_ms as f64 > 0.9);

                Movie {
                    id: meta.rating_key,
                    title: meta.title,
                    year: meta.year,
                    duration,
                    rating: meta.rating,
                    poster_url: meta.thumb.map(|t| self.build_image_url(&t)),
                    backdrop_url: meta.art.map(|a| self.build_image_url(&a)),
                    overview: meta.summary,
                    genres: meta
                        .genre
                        .unwrap_or_default()
                        .into_iter()
                        .map(|g| g.tag)
                        .collect(),
                    cast: vec![], // TODO: Fetch cast details
                    crew: vec![], // TODO: Fetch crew details
                    added_at: meta.added_at.and_then(|ts| DateTime::from_timestamp(ts, 0)),
                    updated_at: meta
                        .updated_at
                        .and_then(|ts| DateTime::from_timestamp(ts, 0)),
                    watched,
                    view_count: meta.view_count.unwrap_or(0),
                    last_watched_at: meta
                        .last_viewed_at
                        .and_then(|ts| DateTime::from_timestamp(ts, 0)),
                    playback_position: meta.view_offset.map(Duration::from_millis),
                    intro_marker: None,   // Will be fetched when playing
                    credits_marker: None, // Will be fetched when playing
                }
            })
            .collect();

        info!("Found {} movies in library {}", movies.len(), library_id);
        Ok(movies)
    }

    /// Get all TV shows from a library
    pub async fn get_shows(&self, library_id: &str) -> Result<Vec<Show>> {
        let url = format!("{}/library/sections/{}/all", self.base_url, library_id);

        let response = self
            .client
            .get(&url)
            .header("X-Plex-Token", &self.auth_token)
            .header("Accept", "application/json")
            .send()
            .await?;

        if !response.status().is_success() {
            return Err(anyhow!("Failed to get shows: {}", response.status()));
        }

        let plex_response: PlexShowsResponse = response.json().await?;

        let mut shows = Vec::new();
        for meta in plex_response.media_container.metadata {
            // Fetch seasons for each show
            let seasons = self.get_seasons(&meta.rating_key).await?;

            shows.push(Show {
                id: meta.rating_key,
                title: meta.title,
                year: meta.year,
                seasons,
                rating: meta.rating,
                poster_url: meta.thumb.map(|t| self.build_image_url(&t)),
                backdrop_url: meta.art.map(|a| self.build_image_url(&a)),
                overview: meta.summary,
                genres: meta
                    .genre
                    .unwrap_or_default()
                    .into_iter()
                    .map(|g| g.tag)
                    .collect(),
                cast: vec![], // TODO: Fetch cast details
                added_at: meta.added_at.and_then(|ts| DateTime::from_timestamp(ts, 0)),
                updated_at: meta
                    .updated_at
                    .and_then(|ts| DateTime::from_timestamp(ts, 0)),
                watched_episode_count: meta.viewed_leaf_count.unwrap_or(0),
                total_episode_count: meta.leaf_count.unwrap_or(0),
                last_watched_at: None, // TODO: Fetch from episodes
            });
        }

        info!("Found {} shows in library {}", shows.len(), library_id);
        Ok(shows)
    }

    /// Get seasons for a TV show
    pub async fn get_seasons(&self, show_id: &str) -> Result<Vec<Season>> {
        let url = format!("{}/library/metadata/{}/children", self.base_url, show_id);

        let response = self
            .client
            .get(&url)
            .header("X-Plex-Token", &self.auth_token)
            .header("Accept", "application/json")
            .send()
            .await?;

        if !response.status().is_success() {
            return Err(anyhow!("Failed to get seasons: {}", response.status()));
        }

        let plex_response: PlexSeasonsResponse = response.json().await?;

        let seasons = plex_response
            .media_container
            .metadata
            .into_iter()
            .map(|meta| Season {
                id: meta.rating_key,
                season_number: meta.index.unwrap_or(0),
                episode_count: meta.leaf_count.unwrap_or(0),
                poster_url: meta.thumb.map(|t| self.build_image_url(&t)),
            })
            .collect();

        Ok(seasons)
    }

    /// Get episodes for a season
    pub async fn get_episodes(&self, season_id: &str) -> Result<Vec<Episode>> {
        let url = format!("{}/library/metadata/{}/children", self.base_url, season_id);

        let response = self
            .client
            .get(&url)
            .header("X-Plex-Token", &self.auth_token)
            .header("Accept", "application/json")
            .send()
            .await?;

        if !response.status().is_success() {
            return Err(anyhow!("Failed to get episodes: {}", response.status()));
        }

        let plex_response: PlexEpisodesResponse = response.json().await?;

        let episodes = plex_response
            .media_container
            .metadata
            .into_iter()
            .map(|meta| {
                let duration_ms = meta.duration.unwrap_or(0);
                let duration = Duration::from_millis(duration_ms);

                // Consider watched if view_count > 0 or view_offset is close to duration
                let watched = meta.view_count.unwrap_or(0) > 0
                    || (meta.view_offset.is_some()
                        && duration_ms > 0
                        && meta.view_offset.unwrap_or(0) as f64 / duration_ms as f64 > 0.9);

                // Note: We can't fetch markers here in a sync context
                // They would need to be fetched separately after episodes are loaded
                let intro_marker = None;
                let credits_marker = None;
                debug!(
                    "Episode {} - markers will need separate fetch (can't await in map)",
                    meta.rating_key
                );

                Episode {
                    id: meta.rating_key,
                    title: meta.title,
                    season_number: meta.parent_index.unwrap_or(0),
                    episode_number: meta.index.unwrap_or(0),
                    duration,
                    thumbnail_url: meta.thumb.map(|t| self.build_image_url(&t)),
                    overview: meta.summary,
                    air_date: meta
                        .originally_available_at
                        .and_then(|date| DateTime::parse_from_rfc3339(&date).ok())
                        .map(|dt| dt.with_timezone(&Utc)),
                    watched,
                    view_count: meta.view_count.unwrap_or(0),
                    last_watched_at: meta
                        .last_viewed_at
                        .and_then(|ts| DateTime::from_timestamp(ts, 0)),
                    playback_position: meta.view_offset.map(Duration::from_millis),
                    show_title: None, // Show title not available in this context
                    show_poster_url: None, // Show poster not available in this context
                    intro_marker,
                    credits_marker,
                }
            })
            .collect();

        Ok(episodes)
    }

    /// Get stream URL for a media item
    pub async fn get_stream_url(&self, media_id: &str) -> Result<StreamInfo> {
        // For Plex, we can usually direct play
        // This is a simplified version - real implementation would check transcoding needs
        let url = format!("{}/library/metadata/{}", self.base_url, media_id);

        let response = self
            .client
            .get(&url)
            .header("X-Plex-Token", &self.auth_token)
            .header("Accept", "application/json")
            .send()
            .await?;

        if !response.status().is_success() {
            return Err(anyhow!("Failed to get media info: {}", response.status()));
        }

        let plex_response: PlexMediaResponse = response.json().await?;

        if let Some(metadata) = plex_response.media_container.metadata.first()
            && let Some(media) = metadata.media.as_ref().and_then(|m| m.first())
            && let Some(part) = media.part.as_ref().and_then(|p| p.first())
        {
            let stream_url = format!(
                "{}{}?X-Plex-Token={}",
                self.base_url, part.key, self.auth_token
            );

            // Generate quality options for transcoding
            let mut quality_options = Vec::new();

            // Add original quality (direct play)
            let original_bitrate = media.bitrate.unwrap_or(0);
            let original_width = media.width.unwrap_or(1920);
            let original_height = media.height.unwrap_or(1080);

            quality_options.push(QualityOption {
                name: format!("Original ({}p)", original_height),
                resolution: Resolution {
                    width: original_width,
                    height: original_height,
                },
                bitrate: original_bitrate,
                url: stream_url.clone(),
                requires_transcode: false,
            });

            // Add transcoding options
            let transcode_qualities = vec![
                ("1080p", 1920, 1080, 8000000),
                ("720p", 1280, 720, 4000000),
                ("480p", 854, 480, 2000000),
                ("360p", 640, 360, 1000000),
            ];

            for (name, width, height, bitrate) in transcode_qualities {
                // Only add qualities lower than original
                if height < original_height {
                    let path = format!("/library/metadata/{}", media_id);
                    let transcode_url = format!(
                        "{}/video/:/transcode/universal/start.m3u8?path={}&mediaIndex=0&partIndex=0&protocol=hls&directPlay=0&directStream=0&fastSeek=1&maxVideoBitrate={}&videoResolution={}x{}&X-Plex-Token={}",
                        self.base_url,
                        path.replace("/", "%2F"),
                        bitrate / 1000, // Convert to kbps
                        width,
                        height,
                        self.auth_token
                    );

                    quality_options.push(QualityOption {
                        name: name.to_string(),
                        resolution: Resolution { width, height },
                        bitrate: bitrate as u64,
                        url: transcode_url,
                        requires_transcode: true,
                    });
                }
            }

            return Ok(StreamInfo {
                url: stream_url,
                direct_play: true,
                video_codec: media.video_codec.clone().unwrap_or_default(),
                audio_codec: media.audio_codec.clone().unwrap_or_default(),
                container: part.container.clone().unwrap_or_default(),
                bitrate: original_bitrate,
                resolution: Resolution {
                    width: original_width,
                    height: original_height,
                },
                quality_options,
            });
        }

        Err(anyhow!("Failed to get stream info for media"))
    }

    /// Update playback progress
    /// Note: state should be "playing" for active playback or "paused" when paused
    pub async fn update_progress(
        &self,
        media_id: &str,
        position: Duration,
        duration: Duration,
    ) -> Result<()> {
        self.update_progress_with_state(media_id, position, duration, "playing")
            .await
    }

    /// Update playback progress with explicit state
    pub async fn update_progress_with_state(
        &self,
        media_id: &str,
        position: Duration,
        duration: Duration,
        state: &str,
    ) -> Result<()> {
        // For simple progress tracking without a playQueue, we can update the viewOffset directly
        // by "scrobbling" with the current position
        let position_ms = position.as_millis() as u64;

<<<<<<< HEAD
        // If we're more than 90% through, mark as watched
        let duration_ms = duration.as_millis() as u64;
        if duration_ms > 0 && position_ms > (duration_ms * 9 / 10) {
            debug!("Position is >90% of duration, marking as watched");
            return self.mark_watched(media_id).await;
        }

        // Otherwise update the viewOffset
        let url = format!("{}/library/metadata/{}", self.base_url, media_id);

        debug!(
            "Updating viewOffset for media_id: {}, position: {}ms via PUT request",
            media_id, position_ms
        );

        let params = [("viewOffset", position_ms.to_string())];

        debug!("ViewOffset update URL: {}", url);
        debug!("ViewOffset update params: {:?}", params);

        // First, let's try the scrobble endpoint with the position
        // The scrobble endpoint is specifically designed for updating playback progress
        let scrobble_url = format!("{}/:/scrobble", self.base_url);

        debug!(
            "Trying scrobble endpoint to update progress - media_id: {}, position: {}ms",
            media_id, position_ms
        );

        let scrobble_params = [
            ("key", media_id.to_string()),
            ("identifier", "com.plexapp.plugins.library".to_string()),
            ("time", position_ms.to_string()),
        ];

=======
        // Plex timeline requires more complete headers for proper tracking
>>>>>>> 16aa8d2d
        let response = self
            .client
            .get(&scrobble_url)
            .header("X-Plex-Token", &self.auth_token)
<<<<<<< HEAD
            .query(&scrobble_params)
            .send()
            .await?;

        let status = response.status();
        let body = response
            .text()
            .await
            .unwrap_or_else(|_| "No body".to_string());

        if !status.is_success() {
            error!(
                "Scrobble update failed - Status: {}, Body: {}, URL: {}, Params: {:?}",
                status, body, scrobble_url, scrobble_params
            );

            // Fall back to timeline endpoint with minimal parameters
            warn!("Falling back to timeline endpoint");
            let timeline_url = format!("{}/:/timeline", self.base_url);

            let timeline_params = [
                ("key", format!("/library/metadata/{}", media_id)),
                ("ratingKey", media_id.to_string()),
                ("state", state.to_string()),
                ("time", position_ms.to_string()),
                ("duration", duration.as_millis().to_string()),
            ];

            let timeline_response = self
                .client
                .get(&timeline_url)
                .header("X-Plex-Token", &self.auth_token)
                .header("X-Plex-Client-Identifier", "reel-player")
                .header("X-Plex-Product", "Reel")
                .header("X-Plex-Version", "0.1.0")
                .header("X-Plex-Platform", "Linux")
                .query(&timeline_params)
                .send()
                .await?;

            if !timeline_response.status().is_success() {
                let timeline_body = timeline_response
                    .text()
                    .await
                    .unwrap_or_else(|_| "No body".to_string());
                error!(
                    "Timeline update also failed - Status: {}, Body: {}",
                    timeline_response.status(),
                    timeline_body
                );
                return Err(anyhow!(
                    "Failed to update progress via both scrobble and timeline"
                ));
            }

            debug!("Timeline update successful as fallback");
        } else {
            debug!(
                "Scrobble update successful for media_id: {} - Response: {}",
                media_id, body
            );
=======
            .header("X-Plex-Client-Identifier", "reel")
            .header("X-Plex-Product", "Reel")
            .header("X-Plex-Version", "0.1.0")
            .header("X-Plex-Platform", "Linux")
            .query(&[
                ("ratingKey", media_id),
                ("key", &format!("/library/metadata/{}", media_id)),
                ("identifier", "com.plexapp.plugins.library"),
                ("state", "playing"),
                ("time", &position_ms.to_string()),
                ("duration", "0"), // Duration of the media, 0 means let server determine
                ("playbackTime", &position_ms.to_string()),
            ])
            .send()
            .await?;

        if !response.status().is_success() {
            let status = response.status();
            let text = response.text().await.unwrap_or_default();
            debug!("Timeline update response: {} - {}", status, text);
            // Timeline endpoint often returns 200 with empty response, which is OK
            if status != 200 {
                return Err(anyhow!("Failed to update progress: {}", status));
            }
>>>>>>> 16aa8d2d
        }

        Ok(())
    }

    /// Mark media as watched
    pub async fn mark_watched(&self, media_id: &str) -> Result<()> {
        let url = format!("{}/:/scrobble", self.base_url);

        let response = self
            .client
            .get(&url)
            .header("X-Plex-Token", &self.auth_token)
            .query(&[
                ("key", media_id),
                ("identifier", "com.plexapp.plugins.library"),
            ])
            .send()
            .await?;

        if !response.status().is_success() {
            return Err(anyhow!("Failed to mark as watched: {}", response.status()));
        }

        Ok(())
    }

    /// Mark media as unwatched
    pub async fn mark_unwatched(&self, media_id: &str) -> Result<()> {
        let url = format!("{}/:/unscrobble", self.base_url);

        let response = self
            .client
            .get(&url)
            .header("X-Plex-Token", &self.auth_token)
            .query(&[
                ("key", media_id),
                ("identifier", "com.plexapp.plugins.library"),
            ])
            .send()
            .await?;

        if !response.status().is_success() {
            return Err(anyhow!(
                "Failed to mark as unwatched: {}",
                response.status()
            ));
        }

        Ok(())
    }

    /// Get homepage sections (On Deck, Recently Added, etc.)
    pub async fn get_home_sections(&self) -> Result<Vec<HomeSection>> {
        let mut sections = Vec::new();
        let mut all_item_ids = HashSet::new();

        info!("PlexApi::get_home_sections() - Starting to fetch homepage data");

        // First, make a single batched API call to get all hub data
        let hubs_data = self.get_all_hubs_batched().await?;

        // Process On Deck section
        if let Some(on_deck) = hubs_data.get("on_deck")
            && !on_deck.is_empty()
        {
            // Collect all item IDs for batch caching
            for item in on_deck {
                match item {
                    MediaItem::Movie(m) => all_item_ids.insert(m.id.clone()),
                    MediaItem::Show(s) => all_item_ids.insert(s.id.clone()),
                    MediaItem::Episode(e) => all_item_ids.insert(e.id.clone()),
                    _ => false, // Ignore other media types for now
                };
            }

            sections.push(HomeSection {
                id: "on_deck".to_string(),
                title: "Continue Watching".to_string(),
                section_type: HomeSectionType::ContinueWatching,
                items: on_deck.clone(),
            });
        }

        // Process Recently Added section
        if let Some(recently_added) = hubs_data.get("recently_added")
            && !recently_added.is_empty()
        {
            // Collect all item IDs for batch caching
            for item in recently_added {
                match item {
                    MediaItem::Movie(m) => all_item_ids.insert(m.id.clone()),
                    MediaItem::Show(s) => all_item_ids.insert(s.id.clone()),
                    MediaItem::Episode(e) => all_item_ids.insert(e.id.clone()),
                    _ => false, // Ignore other media types for now
                };
            }

            sections.push(HomeSection {
                id: "recently_added".to_string(),
                title: "Recently Added".to_string(),
                section_type: HomeSectionType::RecentlyAdded,
                items: recently_added.clone(),
            });
        }

        // Process library-specific hubs
        for (hub_id, items) in hubs_data.iter() {
            if hub_id != "on_deck" && hub_id != "recently_added" && !items.is_empty() {
                // Parse hub_id to get library name and hub title
                if let Some((library_name, hub_title)) = hub_id.split_once("::") {
                    // Collect all item IDs for batch caching
                    for item in items {
                        match item {
                            MediaItem::Movie(m) => all_item_ids.insert(m.id.clone()),
                            MediaItem::Show(s) => all_item_ids.insert(s.id.clone()),
                            MediaItem::Episode(e) => all_item_ids.insert(e.id.clone()),
                            _ => false, // Ignore other media types for now
                        };
                    }

                    let section_type = match hub_title {
                        "Top Rated" => HomeSectionType::TopRated,
                        "Popular" | "Trending" => HomeSectionType::Trending,
                        "Recently Played" | "Recently Viewed" => HomeSectionType::RecentlyPlayed,
                        _ => HomeSectionType::Custom(hub_title.to_string()),
                    };

                    sections.push(HomeSection {
                        id: hub_id.clone(),
                        title: format!("{} - {}", library_name, hub_title),
                        section_type,
                        items: items.clone(),
                    });
                }
            }
        }

        // Cache all items in a single batch if cache is available
        if let Some(cache) = &self.cache {
            self.batch_cache_items(&all_item_ids, &hubs_data).await?;
        }

        info!(
            "PlexApi::get_home_sections() - Total sections: {}",
            sections.len()
        );
        for section in &sections {
            info!(
                "  Section '{}' has {} items",
                section.title,
                section.items.len()
            );
        }

        Ok(sections)
    }

    /// Get all hub data in a single batched call
    async fn get_all_hubs_batched(&self) -> Result<HashMap<String, Vec<MediaItem>>> {
        let mut hubs_data = HashMap::new();

        // Make a single API call to get all hub endpoints
        let hub_endpoints = vec![
            ("/library/onDeck", "on_deck"),
            ("/library/recentlyAdded", "recently_added"),
        ];

        // Fetch global hubs concurrently
        let mut tasks = Vec::new();
        for (endpoint, hub_id) in hub_endpoints {
            let url = format!("{}{}", self.base_url, endpoint);
            let client = self.client.clone();
            let token = self.auth_token.clone();
            let hub_id = hub_id.to_string();

            tasks.push(tokio::spawn(async move {
                let response = client
                    .get(&url)
                    .header("X-Plex-Token", &token)
                    .header("Accept", "application/json")
                    .send()
                    .await;
                (hub_id, response)
            }));
        }

        // Also fetch library hubs concurrently
        let libraries = self.get_libraries().await?;
        for library in libraries
            .iter()
            .filter(|l| matches!(l.library_type, LibraryType::Movies | LibraryType::Shows))
        {
            let url = format!("{}/hubs/sections/{}", self.base_url, library.id);
            let client = self.client.clone();
            let token = self.auth_token.clone();
            let library_title = library.title.clone();

            tasks.push(tokio::spawn(async move {
                let response = client
                    .get(&url)
                    .header("X-Plex-Token", &token)
                    .header("Accept", "application/json")
                    .send()
                    .await;
                (library_title, response)
            }));
        }

        // Process all responses
        for task in tasks {
            match task.await {
                Ok((hub_id, Ok(response))) if response.status().is_success() => {
                    if hub_id == "on_deck" || hub_id == "recently_added" {
                        // Process global hubs
                        if let Ok(text) = response.text().await
                            && let Ok(plex_response) =
                                serde_json::from_str::<PlexOnDeckResponse>(&text)
                        {
                            let mut items = Vec::new();
                            for meta in plex_response.media_container.metadata {
                                if let Ok(item) = self.parse_media_item(meta) {
                                    items.push(item);
                                }
                            }
                            if !items.is_empty() {
                                hubs_data.insert(hub_id, items);
                            }
                        }
                    } else {
                        // Process library-specific hubs
                        if let Ok(text) = response.text().await
                            && let Ok(plex_response) =
                                serde_json::from_str::<PlexHubsResponse>(&text)
                        {
                            for hub in plex_response.media_container.hub {
                                if hub.metadata.is_empty() {
                                    continue;
                                }

                                let mut items = Vec::new();
                                for meta in hub.metadata {
                                    if let Ok(item) = self.parse_media_item(meta) {
                                        items.push(item);
                                    }
                                }

                                if !items.is_empty() {
                                    let title_lower = hub.title.to_lowercase();
                                    if !title_lower.contains("recently")
                                        && !title_lower.contains("on deck")
                                        && !title_lower.contains("continue")
                                    {
                                        let full_hub_id = format!("{}::{}", hub_id, hub.title);
                                        hubs_data.insert(full_hub_id, items);
                                    }
                                }
                            }
                        }
                    }
                }
                _ => {
                    // Ignore failures for individual hubs
                }
            }
        }

        info!(
            "PlexApi::get_all_hubs_batched() - Retrieved {} hub sections",
            hubs_data.len()
        );
        Ok(hubs_data)
    }

    /// Batch cache all items
    async fn batch_cache_items(
        &self,
        item_ids: &HashSet<String>,
        hubs_data: &HashMap<String, Vec<MediaItem>>,
    ) -> Result<()> {
        if let Some(cache) = &self.cache {
            // Create a flat list of all items to cache
            let mut items_to_cache = Vec::new();

            for items in hubs_data.values() {
                for item in items {
                    let (id, media_type, data) = match item {
                        MediaItem::Movie(m) => {
                            if item_ids.contains(&m.id) {
                                let cache_key = format!("{}:movie:{}", self.backend_id, m.id);
                                (cache_key, "movie", serde_json::to_string(m)?)
                            } else {
                                continue;
                            }
                        }
                        MediaItem::Show(s) => {
                            if item_ids.contains(&s.id) {
                                let cache_key = format!("{}:show:{}", self.backend_id, s.id);
                                (cache_key, "show", serde_json::to_string(s)?)
                            } else {
                                continue;
                            }
                        }
                        MediaItem::Episode(e) => {
                            if item_ids.contains(&e.id) {
                                let cache_key = format!("{}:episode:{}", self.backend_id, e.id);
                                (cache_key, "episode", serde_json::to_string(e)?)
                            } else {
                                continue;
                            }
                        }
                        _ => continue, // Ignore other media types for now
                    };

                    items_to_cache.push((id, media_type.to_string(), data));
                }
            }

            // Cache all items concurrently
            let cache_tasks: Vec<_> = items_to_cache
                .into_iter()
                .map(|(id, media_type, data)| {
                    let cache = cache.clone();
                    async move {
                        // Parse the JSON back to the appropriate type and cache it
                        if media_type == "movie" {
                            if let Ok(movie) = serde_json::from_str::<Movie>(&data) {
                                let _ = cache.set_media(&id, &media_type, &movie).await;
                            }
                        } else if media_type == "show" {
                            if let Ok(show) = serde_json::from_str::<Show>(&data) {
                                let _ = cache.set_media(&id, &media_type, &show).await;
                            }
                        } else if media_type == "episode"
                            && let Ok(episode) = serde_json::from_str::<Episode>(&data)
                        {
                            let _ = cache.set_media(&id, &media_type, &episode).await;
                        }
                    }
                })
                .collect();

            // Execute all cache operations
            futures::future::join_all(cache_tasks).await;

            debug!(
                "PlexApi::batch_cache_items() - Cached {} items",
                item_ids.len()
            );
        }

        Ok(())
    }

    /// Get On Deck items (partially watched content)
    async fn get_on_deck(&self) -> Result<Vec<MediaItem>> {
        let url = format!("{}/library/onDeck", self.base_url);

        let response = self
            .client
            .get(&url)
            .header("X-Plex-Token", &self.auth_token)
            .header("Accept", "application/json")
            .send()
            .await?;

        if !response.status().is_success() {
            return Err(anyhow!("Failed to get on deck: {}", response.status()));
        }

        let plex_response: PlexOnDeckResponse = response.json().await?;
        let mut items = Vec::new();

        for meta in plex_response.media_container.metadata {
            // Only add items we can successfully parse
            match self.parse_media_item(meta) {
                Ok(item) => items.push(item),
                Err(e) => {
                    debug!("Skipping item in on deck: {}", e);
                }
            }
        }

        info!(
            "PlexApi::get_on_deck() - Successfully parsed {} items",
            items.len()
        );
        Ok(items)
    }

    /// Get recently added items
    async fn get_recently_added(&self) -> Result<Vec<MediaItem>> {
        let url = format!("{}/library/recentlyAdded", self.base_url);

        let response = self
            .client
            .get(&url)
            .header("X-Plex-Token", &self.auth_token)
            .header("Accept", "application/json")
            .query(&[("limit", "30")]) // Get more items since we'll filter some out
            .send()
            .await?;

        if !response.status().is_success() {
            return Err(anyhow!(
                "Failed to get recently added: {}",
                response.status()
            ));
        }

        let plex_response: PlexRecentlyAddedResponse = response.json().await?;
        let mut items = Vec::new();

        for meta in plex_response.media_container.metadata {
            // Only add items we can successfully parse
            match self.parse_media_item(meta) {
                Ok(item) => items.push(item),
                Err(e) => {
                    debug!("Skipping item in recently added: {}", e);
                }
            }
        }

        info!(
            "PlexApi::get_recently_added() - Successfully parsed {} items",
            items.len()
        );
        Ok(items)
    }

    /// Get hub sections for a specific library
    async fn get_library_hubs(&self, library_id: &str) -> Result<Vec<HomeSection>> {
        let url = format!("{}/hubs/sections/{}", self.base_url, library_id);

        let response = self
            .client
            .get(&url)
            .header("X-Plex-Token", &self.auth_token)
            .header("Accept", "application/json")
            .send()
            .await?;

        if !response.status().is_success() {
            // Hubs might not be available for all libraries
            return Ok(Vec::new());
        }

        let plex_response: PlexHubsResponse = response.json().await?;
        let mut sections = Vec::new();

        for hub in plex_response.media_container.hub {
            if hub.metadata.is_empty() {
                continue;
            }

            let section_type = match hub.context.as_deref() {
                Some("hub.movie.recentlyadded") | Some("hub.show.recentlyadded") => {
                    HomeSectionType::RecentlyAdded
                }
                Some("hub.movie.toprated") | Some("hub.show.toprated") => HomeSectionType::TopRated,
                Some("hub.movie.popular") | Some("hub.show.popular") => HomeSectionType::Trending,
                Some("hub.movie.recentlyviewed") | Some("hub.show.recentlyviewed") => {
                    HomeSectionType::RecentlyPlayed
                }
                _ => HomeSectionType::Custom(hub.title.clone()),
            };

            let mut items = Vec::new();
            for meta in hub.metadata {
                match self.parse_media_item(meta) {
                    Ok(item) => items.push(item),
                    Err(e) => {
                        debug!("Skipping item in hub '{}': {}", hub.title, e);
                    }
                }
            }

            // Only add the section if it has items
            if !items.is_empty() {
                debug!(
                    "PlexApi::get_library_hubs() - Hub '{}' has {} items",
                    hub.title,
                    items.len()
                );
                sections.push(HomeSection {
                    id: format!(
                        "{}_{}",
                        library_id,
                        hub.key.unwrap_or_else(|| hub.title.clone())
                    ),
                    title: hub.title,
                    section_type,
                    items,
                });
            }
        }

        Ok(sections)
    }

    /// Parse a generic Plex metadata item into a MediaItem
    fn parse_media_item(&self, meta: PlexGenericMetadata) -> Result<MediaItem> {
        match meta.type_.as_deref() {
            Some("movie") => {
                let duration_ms = meta.duration.unwrap_or(0);
                let duration = Duration::from_millis(duration_ms);

                let watched = meta.view_count.unwrap_or(0) > 0
                    || (meta.view_offset.unwrap_or(0) as f64 / duration_ms.max(1) as f64) > 0.9;

                let poster_url = meta.thumb.map(|t| self.build_image_url(&t));
                let backdrop_url = meta.art.map(|a| self.build_image_url(&a));

                let movie = Movie {
                    id: meta.rating_key,
                    title: meta.title,
                    year: meta.year,
                    duration,
                    rating: meta.rating.map(|r| r / 10.0),
                    poster_url,
                    backdrop_url,
                    overview: meta.summary,
                    genres: meta
                        .genre
                        .unwrap_or_default()
                        .into_iter()
                        .map(|g| g.tag)
                        .collect(),
                    cast: Vec::new(),
                    crew: Vec::new(),
                    added_at: meta
                        .added_at
                        .map(|ts| DateTime::from_timestamp(ts, 0).unwrap()),
                    updated_at: meta
                        .updated_at
                        .map(|ts| DateTime::from_timestamp(ts, 0).unwrap()),
                    watched,
                    view_count: meta.view_count.unwrap_or(0),
                    last_watched_at: meta
                        .last_viewed_at
                        .map(|ts| DateTime::from_timestamp(ts, 0).unwrap()),
                    playback_position: meta.view_offset.map(Duration::from_millis),
                    intro_marker: None,   // Will be fetched when playing
                    credits_marker: None, // Will be fetched when playing
                };
                Ok(MediaItem::Movie(movie))
            }
            Some("show") => {
                let poster_url = meta.thumb.map(|t| self.build_image_url(&t));
                let backdrop_url = meta.art.map(|a| self.build_image_url(&a));

                let show = Show {
                    id: meta.rating_key,
                    title: meta.title,
                    year: meta.year,
                    seasons: Vec::new(),
                    rating: meta.rating.map(|r| r / 10.0),
                    poster_url,
                    backdrop_url,
                    overview: meta.summary,
                    genres: meta
                        .genre
                        .unwrap_or_default()
                        .into_iter()
                        .map(|g| g.tag)
                        .collect(),
                    cast: Vec::new(),
                    added_at: meta
                        .added_at
                        .map(|ts| DateTime::from_timestamp(ts, 0).unwrap()),
                    updated_at: meta
                        .updated_at
                        .map(|ts| DateTime::from_timestamp(ts, 0).unwrap()),
                    watched_episode_count: meta.viewed_leaf_count.unwrap_or(0),
                    total_episode_count: meta.leaf_count.unwrap_or(0),
                    last_watched_at: meta
                        .last_viewed_at
                        .map(|ts| DateTime::from_timestamp(ts, 0).unwrap()),
                };
                Ok(MediaItem::Show(show))
            }
            Some("episode") => {
                let duration_ms = meta.duration.unwrap_or(0);
                let duration = Duration::from_millis(duration_ms);

                let watched = meta.view_count.unwrap_or(0) > 0
                    || (meta.view_offset.unwrap_or(0) as f64 / duration_ms.max(1) as f64) > 0.9;

                let episode = Episode {
                    intro_marker: None,
                    credits_marker: None,
                    id: meta.rating_key,
                    title: meta.title,
                    season_number: meta.parent_index.unwrap_or(0),
                    episode_number: meta.index.unwrap_or(0),
                    duration,
                    thumbnail_url: meta.thumb.map(|t| self.build_image_url(&t)),
                    overview: meta.summary,
                    air_date: None,
                    watched,
                    view_count: meta.view_count.unwrap_or(0),
                    last_watched_at: meta
                        .last_viewed_at
                        .map(|ts| DateTime::from_timestamp(ts, 0).unwrap()),
                    playback_position: meta.view_offset.map(Duration::from_millis),
                    show_title: meta.grandparent_title,
                    show_poster_url: meta.grandparent_thumb.map(|t| self.build_image_url(&t)),
                };
                Ok(MediaItem::Episode(episode))
            }
            Some("season") => {
                // Seasons in recently added should be treated as shows
                // We'll create a placeholder show entry for the season
                debug!("  Season detected, skipping for now");
                Err(anyhow!("Skipping season type"))
            }
            Some("album") | Some("track") | Some("artist") => {
                // Skip music items for now
                debug!("  Music item detected, skipping");
                Err(anyhow!("Skipping music type"))
            }
            _ => {
                debug!("  Unknown type: {:?}", meta.type_);
                Err(anyhow!("Unknown media type: {:?}", meta.type_))
            }
        }
    }

    /// Build full image URL from Plex path
    fn build_image_url(&self, path: &str) -> String {
        if path.starts_with("http") {
            path.to_string()
        } else {
            // Use Plex transcoding endpoint for server-side image resizing
            // This dramatically reduces bandwidth and client-side processing
            let encoded_url = utf8_percent_encode(path, NON_ALPHANUMERIC).to_string();
            format!(
                "{}/photo/:/transcode?width=320&height=480&minSize=1&upscale=1&url={}&X-Plex-Token={}",
                self.base_url, encoded_url, self.auth_token
            )
        }
    }

    /// Fetch intro and credit markers for any media (episode or movie)
    pub async fn fetch_episode_markers(
        &self,
        rating_key: &str,
    ) -> Result<(Option<ChapterMarker>, Option<ChapterMarker>)> {
        // Include additional parameters to ensure markers are returned
        // includeChapters=1 ensures chapter/marker data is included
        info!("Fetching markers for media ID: {}", rating_key);
        let url = format!(
            "{}/library/metadata/{}?includeChapters=1&includeMarkers=1&includeOnDeck=1&includeRelated=1&includeExtras=1&includeGeolocation=1&X-Plex-Token={}",
            self.base_url, rating_key, self.auth_token
        );

        let response = self
            .client
            .get(&url)
            .header("X-Plex-Token", &self.auth_token)
            .header("Accept", "application/json")
            .send()
            .await?;

        if !response.status().is_success() {
            warn!(
                "Failed to fetch markers for episode {}: {}",
                rating_key,
                response.status()
            );
            return Ok((None, None));
        }

        let response_text = response.text().await?;

        // Try to parse the response
        let data: PlexMetadataResponse = match serde_json::from_str(&response_text) {
            Ok(d) => d,
            Err(e) => {
                error!("Failed to parse Plex metadata response: {}", e);
                return Ok((None, None));
            }
        };

        let mut intro_marker = None;
        let mut credits_marker = None;

        if let Some(metadata) = data.media_container.metadata.first() {
            if let Some(markers) = &metadata.marker {
                info!(
                    "Found {} markers for media ID: {}",
                    markers.len(),
                    rating_key
                );
                for marker in markers.iter() {
                    info!(
                        "Marker type: '{}', start: {}ms, end: {}ms",
                        marker.type_, marker.start_time_offset, marker.end_time_offset
                    );
                    match marker.type_.as_str() {
                        "intro" => {
                            intro_marker = Some(ChapterMarker {
                                start_time: Duration::from_millis(marker.start_time_offset),
                                end_time: Duration::from_millis(marker.end_time_offset),
                                marker_type: ChapterType::Intro,
                            });
                        }
                        "credits" => {
                            credits_marker = Some(ChapterMarker {
                                start_time: Duration::from_millis(marker.start_time_offset),
                                end_time: Duration::from_millis(marker.end_time_offset),
                                marker_type: ChapterType::Credits,
                            });
                        }
                        _ => {}
                    }
                }
            } else {
                info!("No markers found for media ID: {}", rating_key);
            }
        } else {
            warn!("No metadata found in response for media ID: {}", rating_key);
        }

        Ok((intro_marker, credits_marker))
    }
}

// Plex API Response Types

#[derive(Debug, Deserialize)]
#[serde(rename_all = "PascalCase")]
struct PlexMetadataResponse {
    media_container: PlexMetadataContainer,
}

#[derive(Debug, Deserialize)]
struct PlexMetadataContainer {
    #[serde(rename = "Metadata", default)]
    metadata: Vec<PlexMetadataWithMarkers>,
}

#[derive(Debug, Deserialize)]
struct PlexMetadataWithMarkers {
    #[serde(rename = "Marker", default)]
    marker: Option<Vec<PlexMarker>>,
}

#[derive(Debug, Deserialize)]
struct PlexMarker {
    #[serde(rename = "type")]
    type_: String,
    #[serde(rename = "startTimeOffset")]
    start_time_offset: u64,
    #[serde(rename = "endTimeOffset")]
    end_time_offset: u64,
}

#[derive(Debug, Deserialize)]
#[serde(rename_all = "PascalCase")]
struct PlexLibrariesResponse {
    media_container: PlexLibrariesContainer,
}

#[derive(Debug, Deserialize)]
struct PlexLibrariesContainer {
    #[serde(rename = "Directory", default)]
    directory: Vec<PlexLibraryDirectory>,
}

#[derive(Debug, Deserialize)]
struct PlexLibraryDirectory {
    key: String,
    title: String,
    #[serde(rename = "type")]
    type_: String,
    thumb: Option<String>,
}

#[derive(Debug, Deserialize)]
#[serde(rename_all = "PascalCase")]
struct PlexMoviesResponse {
    media_container: PlexMoviesContainer,
}

#[derive(Debug, Deserialize)]
struct PlexMoviesContainer {
    #[serde(rename = "Metadata", default)]
    metadata: Vec<PlexMovieMetadata>,
}

#[derive(Debug, Deserialize)]
#[serde(rename_all = "camelCase")]
struct PlexMovieMetadata {
    rating_key: String,
    title: String,
    year: Option<u32>,
    duration: Option<u64>,
    rating: Option<f32>,
    thumb: Option<String>,
    art: Option<String>,
    summary: Option<String>,
    #[serde(rename = "Genre", default)]
    genre: Option<Vec<PlexTag>>,
    added_at: Option<i64>,
    updated_at: Option<i64>,
    view_count: Option<u32>,
    view_offset: Option<u64>,
    last_viewed_at: Option<i64>,
}

#[derive(Debug, Deserialize)]
struct PlexTag {
    tag: String,
}

#[derive(Debug, Deserialize)]
#[serde(rename_all = "PascalCase")]
struct PlexShowsResponse {
    media_container: PlexShowsContainer,
}

#[derive(Debug, Deserialize)]
struct PlexShowsContainer {
    #[serde(rename = "Metadata", default)]
    metadata: Vec<PlexShowMetadata>,
}

#[derive(Debug, Deserialize)]
#[serde(rename_all = "camelCase")]
struct PlexShowMetadata {
    rating_key: String,
    title: String,
    year: Option<u32>,
    rating: Option<f32>,
    thumb: Option<String>,
    art: Option<String>,
    summary: Option<String>,
    #[serde(rename = "Genre", default)]
    genre: Option<Vec<PlexTag>>,
    added_at: Option<i64>,
    updated_at: Option<i64>,
    view_count: Option<u32>,
    viewed_leaf_count: Option<u32>,
    leaf_count: Option<u32>,
}

#[derive(Debug, Deserialize)]
#[serde(rename_all = "PascalCase")]
struct PlexSeasonsResponse {
    media_container: PlexSeasonsContainer,
}

#[derive(Debug, Deserialize)]
struct PlexSeasonsContainer {
    #[serde(rename = "Metadata", default)]
    metadata: Vec<PlexSeasonMetadata>,
}

#[derive(Debug, Deserialize)]
#[serde(rename_all = "camelCase")]
struct PlexSeasonMetadata {
    rating_key: String,
    index: Option<u32>,
    leaf_count: Option<u32>,
    thumb: Option<String>,
}

#[derive(Debug, Deserialize)]
#[serde(rename_all = "PascalCase")]
struct PlexEpisodesResponse {
    media_container: PlexEpisodesContainer,
}

#[derive(Debug, Deserialize)]
struct PlexEpisodesContainer {
    #[serde(rename = "Metadata", default)]
    metadata: Vec<PlexEpisodeMetadata>,
}

#[derive(Debug, Deserialize)]
#[serde(rename_all = "camelCase")]
struct PlexEpisodeMetadata {
    rating_key: String,
    title: String,
    parent_index: Option<u32>,
    index: Option<u32>,
    duration: Option<u64>,
    thumb: Option<String>,
    summary: Option<String>,
    originally_available_at: Option<String>,
    view_count: Option<u32>,
    view_offset: Option<u64>,
    last_viewed_at: Option<i64>,
}

#[derive(Debug, Deserialize)]
#[serde(rename_all = "PascalCase")]
struct PlexMediaResponse {
    media_container: PlexMediaContainer,
}

#[derive(Debug, Deserialize)]
struct PlexMediaContainer {
    #[serde(rename = "Metadata", default)]
    metadata: Vec<PlexMediaMetadata>,
}

#[derive(Debug, Deserialize)]
#[serde(rename_all = "camelCase")]
struct PlexMediaMetadata {
    rating_key: String,
    #[serde(rename = "Media", default)]
    media: Option<Vec<PlexMedia>>,
}

#[derive(Debug, Deserialize)]
#[serde(rename_all = "camelCase")]
struct PlexMedia {
    bitrate: Option<u64>,
    width: Option<u32>,
    height: Option<u32>,
    video_codec: Option<String>,
    audio_codec: Option<String>,
    #[serde(rename = "Part", default)]
    part: Option<Vec<PlexPart>>,
}

#[derive(Debug, Deserialize)]
struct PlexPart {
    key: String,
    container: Option<String>,
}

// Generic metadata structure that can handle movies, shows, and episodes
#[derive(Debug, Deserialize)]
#[serde(rename_all = "camelCase")]
struct PlexGenericMetadata {
    rating_key: String,
    title: String,
    #[serde(rename = "type")]
    type_: Option<String>,
    year: Option<u32>,
    rating: Option<f32>,
    thumb: Option<String>,
    art: Option<String>,
    summary: Option<String>,
    duration: Option<u64>,
    view_count: Option<u32>,
    view_offset: Option<u64>,
    last_viewed_at: Option<i64>,
    added_at: Option<i64>,
    updated_at: Option<i64>,
    parent_index: Option<u32>,         // Season number for episodes
    index: Option<u32>,                // Episode number
    viewed_leaf_count: Option<u32>,    // For shows
    leaf_count: Option<u32>,           // Total episodes for shows
    grandparent_title: Option<String>, // Show name for episodes
    grandparent_thumb: Option<String>, // Show poster for episodes
    #[serde(rename = "Genre", default)]
    genre: Option<Vec<PlexTag>>,
}

#[derive(Debug, Deserialize)]
#[serde(rename_all = "PascalCase")]
struct PlexOnDeckResponse {
    media_container: PlexOnDeckContainer,
}

#[derive(Debug, Deserialize)]
struct PlexOnDeckContainer {
    #[serde(rename = "Metadata", default)]
    metadata: Vec<PlexGenericMetadata>,
}

#[derive(Debug, Deserialize)]
#[serde(rename_all = "PascalCase")]
struct PlexRecentlyAddedResponse {
    media_container: PlexRecentlyAddedContainer,
}

#[derive(Debug, Deserialize)]
struct PlexRecentlyAddedContainer {
    #[serde(rename = "Metadata", default)]
    metadata: Vec<PlexGenericMetadata>,
}

#[derive(Debug, Deserialize)]
#[serde(rename_all = "PascalCase")]
struct PlexHubsResponse {
    media_container: PlexHubsContainer,
}

#[derive(Debug, Deserialize)]
struct PlexHubsContainer {
    #[serde(rename = "Hub", default)]
    hub: Vec<PlexHub>,
}

#[derive(Debug, Deserialize)]
#[serde(rename_all = "camelCase")]
struct PlexHub {
    title: String,
    key: Option<String>,
    context: Option<String>,
    #[serde(rename = "Metadata", default)]
    metadata: Vec<PlexGenericMetadata>,
}<|MERGE_RESOLUTION|>--- conflicted
+++ resolved
@@ -442,7 +442,6 @@
         // by "scrobbling" with the current position
         let position_ms = position.as_millis() as u64;
 
-<<<<<<< HEAD
         // If we're more than 90% through, mark as watched
         let duration_ms = duration.as_millis() as u64;
         if duration_ms > 0 && position_ms > (duration_ms * 9 / 10) {
@@ -450,104 +449,19 @@
             return self.mark_watched(media_id).await;
         }
 
-        // Otherwise update the viewOffset
-        let url = format!("{}/library/metadata/{}", self.base_url, media_id);
+        // Otherwise update the viewOffset using timeline endpoint with proper headers
+        // The timeline endpoint is more reliable for position updates
+        let timeline_url = format!("{}/:/timeline", self.base_url);
 
         debug!(
-            "Updating viewOffset for media_id: {}, position: {}ms via PUT request",
+            "Updating progress via timeline - media_id: {}, position: {}ms",
             media_id, position_ms
         );
 
-        let params = [("viewOffset", position_ms.to_string())];
-
-        debug!("ViewOffset update URL: {}", url);
-        debug!("ViewOffset update params: {:?}", params);
-
-        // First, let's try the scrobble endpoint with the position
-        // The scrobble endpoint is specifically designed for updating playback progress
-        let scrobble_url = format!("{}/:/scrobble", self.base_url);
-
-        debug!(
-            "Trying scrobble endpoint to update progress - media_id: {}, position: {}ms",
-            media_id, position_ms
-        );
-
-        let scrobble_params = [
-            ("key", media_id.to_string()),
-            ("identifier", "com.plexapp.plugins.library".to_string()),
-            ("time", position_ms.to_string()),
-        ];
-
-=======
-        // Plex timeline requires more complete headers for proper tracking
->>>>>>> 16aa8d2d
         let response = self
             .client
-            .get(&scrobble_url)
+            .get(&timeline_url)
             .header("X-Plex-Token", &self.auth_token)
-<<<<<<< HEAD
-            .query(&scrobble_params)
-            .send()
-            .await?;
-
-        let status = response.status();
-        let body = response
-            .text()
-            .await
-            .unwrap_or_else(|_| "No body".to_string());
-
-        if !status.is_success() {
-            error!(
-                "Scrobble update failed - Status: {}, Body: {}, URL: {}, Params: {:?}",
-                status, body, scrobble_url, scrobble_params
-            );
-
-            // Fall back to timeline endpoint with minimal parameters
-            warn!("Falling back to timeline endpoint");
-            let timeline_url = format!("{}/:/timeline", self.base_url);
-
-            let timeline_params = [
-                ("key", format!("/library/metadata/{}", media_id)),
-                ("ratingKey", media_id.to_string()),
-                ("state", state.to_string()),
-                ("time", position_ms.to_string()),
-                ("duration", duration.as_millis().to_string()),
-            ];
-
-            let timeline_response = self
-                .client
-                .get(&timeline_url)
-                .header("X-Plex-Token", &self.auth_token)
-                .header("X-Plex-Client-Identifier", "reel-player")
-                .header("X-Plex-Product", "Reel")
-                .header("X-Plex-Version", "0.1.0")
-                .header("X-Plex-Platform", "Linux")
-                .query(&timeline_params)
-                .send()
-                .await?;
-
-            if !timeline_response.status().is_success() {
-                let timeline_body = timeline_response
-                    .text()
-                    .await
-                    .unwrap_or_else(|_| "No body".to_string());
-                error!(
-                    "Timeline update also failed - Status: {}, Body: {}",
-                    timeline_response.status(),
-                    timeline_body
-                );
-                return Err(anyhow!(
-                    "Failed to update progress via both scrobble and timeline"
-                ));
-            }
-
-            debug!("Timeline update successful as fallback");
-        } else {
-            debug!(
-                "Scrobble update successful for media_id: {} - Response: {}",
-                media_id, body
-            );
-=======
             .header("X-Plex-Client-Identifier", "reel")
             .header("X-Plex-Product", "Reel")
             .header("X-Plex-Version", "0.1.0")
@@ -556,9 +470,9 @@
                 ("ratingKey", media_id),
                 ("key", &format!("/library/metadata/{}", media_id)),
                 ("identifier", "com.plexapp.plugins.library"),
-                ("state", "playing"),
+                ("state", state),
                 ("time", &position_ms.to_string()),
-                ("duration", "0"), // Duration of the media, 0 means let server determine
+                ("duration", &duration_ms.to_string()),
                 ("playbackTime", &position_ms.to_string()),
             ])
             .send()
@@ -572,7 +486,8 @@
             if status != 200 {
                 return Err(anyhow!("Failed to update progress: {}", status));
             }
->>>>>>> 16aa8d2d
+        } else {
+            debug!("Timeline update successful for media_id: {}", media_id);
         }
 
         Ok(())
